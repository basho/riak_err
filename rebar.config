--- conflicted
+++ resolved
@@ -11,11 +11,7 @@
             warn_export_vars,
             warn_exported_vars,
             warn_missing_spec,
-<<<<<<< HEAD
             warn_untyped_record, debug_info]}.
 {edoc_opts, [{report_missing_types, true}]}.
 {dialyzer_opts, [{warnings, [unmatched_returns, error_handling, race_conditions, behaviours]}]}.
-{xref_checks, [undefined_function_calls]}.
-=======
-            warn_untyped_record]}.
->>>>>>> 90fc4577
+{xref_checks, [undefined_function_calls]}.